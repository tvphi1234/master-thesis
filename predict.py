import os
import cv2
import torch
import shutil
import argparse
import numpy as np
import seaborn as sns
import matplotlib.pyplot as plt
from PIL import Image
from pathlib import Path

from torchvision import datasets
from torch.utils.data import DataLoader
from sklearn.metrics import confusion_matrix, classification_report, roc_curve, auc

from utils import DEVICE, CLASS_NAMES
from utils import load_model, get_val_transforms, model_predict

<<<<<<< HEAD
# Parameters
BATCH_SIZE = 1
DATA_SET_PATH = "data/val"
MODEL_PATH = "./models/xception_20250929_best.pth"
=======
def get_args():
    parser = argparse.ArgumentParser(description='Evaluate a deep learning model')
    parser.add_argument('--data-dir', type=str, default="data/val",
                        help='Directory containing the validation data (default: data/val)')
    parser.add_argument('--model-path', type=str, default="./models/xception_20251003_best.pth",
                        help='Path to the trained model (default: ./models/xception_20251003_best.pth)')
    parser.add_argument('--batch-size', type=int, default=1,
                        help='Batch size for evaluation (default: 1)')
    parser.add_argument('--model', type=str, default='xception',
                        choices=['xception', 'resnet50', 'repvgg_a0', 'mobilenetv2_110d'],
                        help='Model architecture to use (default: xception)')
    return parser.parse_args()

# Parse command line arguments
args = get_args()
>>>>>>> 2f1f55f3

# Data Preparation
val_transform = get_val_transforms()

# Load validation dataset
val_dataset = datasets.ImageFolder(args.data_dir, transform=val_transform)
val_loader = DataLoader(val_dataset, batch_size=args.batch_size, shuffle=False)

# Load model
model = load_model(model_name=args.model,
                   num_classes=2,
                   model_path=args.model_path,
                   is_train=False)


def load_and_preprocess_image(image_path):
    """
    Load image and preprocess it for model prediction
    Handles color conversion from BGR to RGB if necessary
    """
    # Method 1: Load with PIL (automatically handles RGB)
    image = Image.open(image_path)

    # Convert to RGB if image is in different mode (RGBA, L, etc.)
    image = image.convert('RGB')

    return image


def predict_single_image(model, image_path, return_probs=False):
    """
    Predict on a single image with proper preprocessing
    """
    # Load and preprocess image
    image = load_and_preprocess_image(image_path)
    if image is None:
        return None

    # Make prediction using the existing model_predict function
    predicted_class, confidence, probabilities = model_predict(model, image)

    result = {
        'image_path': image_path,
        'predicted_class': predicted_class,
        'predicted_label': CLASS_NAMES[predicted_class],
        'confidence': confidence,
        'probabilities': probabilities
    }

    if return_probs:
        result['all_probabilities'] = probabilities

    return result


def predict_folder_images(model, folder_path, class_name=None):
    """
    Predict on all images in a folder
    If class_name is provided, it's used as ground truth for accuracy calculation
    """
    image_extensions = ['.png', '.jpg', '.jpeg', '.bmp',
                        '.tiff', '.PNG', '.JPG', '.JPEG', '.BMP', '.TIFF']

    folder_path = Path(folder_path)
    results = []

    for ext in image_extensions:
        for image_path in folder_path.glob(f'*{ext}'):
            result = predict_single_image(
                model, str(image_path), return_probs=True)
            if result is not None:
                # Add ground truth if provided
                if class_name is not None:
                    if class_name in CLASS_NAMES:
                        result['true_class'] = class_name
                        result['true_label'] = CLASS_NAMES.index(class_name)
                    else:
                        print(
                            f"Warning: Unknown class name '{class_name}'. Available classes: {CLASS_NAMES}")

                results.append(result)

    return results


def calculate_accuracy_from_results(results):
    """
    Calculate accuracy metrics from prediction results
    """
    if not results or 'true_label' not in results[0]:
        print("No ground truth labels found in results. Cannot calculate accuracy.")
        return None

    y_true = [r['true_label'] for r in results]
    y_pred = [r['predicted_class'] for r in results]

    # Calculate overall accuracy
    correct = sum(1 for i in range(len(y_true)) if y_true[i] == y_pred[i])
    accuracy = correct / len(y_true)

    # Calculate per-class accuracy
    class_accuracies = {}
    for class_idx, class_name in enumerate(CLASS_NAMES):
        class_correct = sum(1 for i in range(len(y_true))
                            if y_true[i] == class_idx and y_pred[i] == class_idx)
        class_total = sum(1 for label in y_true if label == class_idx)
        class_accuracies[class_name] = class_correct / \
            class_total if class_total > 0 else 0

    return {
        'overall_accuracy': accuracy,
        'class_accuracies': class_accuracies,
        'y_true': y_true,
        'y_pred': y_pred,
        'total_samples': len(results),
        'correct_predictions': correct
    }


# Evaluation function with error image collection
def evaluate_model(model, data_loader, dataset):
    all_preds = []
    all_labels = []
    error_files = []
    with torch.no_grad():
        for batch_idx, (inputs, labels) in enumerate(data_loader):
            inputs = inputs.to(DEVICE)
            outputs = model(inputs)
            _, preds = torch.max(outputs, 1)
            all_preds.extend(preds.cpu().numpy())
            all_labels.extend(labels.numpy())
            # Get indices of misclassified images in this batch
            mis_idx = (preds.cpu() != labels).nonzero(as_tuple=True)[0]
            # Calculate global indices for this batch
            start_idx = batch_idx * data_loader.batch_size
            for i in mis_idx:
                img_idx = start_idx + i.item()
                # Get the image path from the dataset
                img_path, _ = dataset.samples[img_idx]
                error_files.append(img_path)
    return np.array(all_labels), np.array(all_preds), error_files


# Get prediction probabilities instead of just predictions
def get_probabilities(model, data_loader):
    model.eval()
    all_probs = []
    all_labels = []
    with torch.no_grad():
        for inputs, labels in data_loader:
            inputs = inputs.to(DEVICE)
            outputs = model(inputs)
            # Probability of positive class
            probs = torch.softmax(outputs, dim=1)[:, 1]
            all_probs.extend(probs.cpu().numpy())
            all_labels.extend(labels.numpy())
    return np.array(all_labels), np.array(all_probs)


def evaluate_with_proper_preprocessing(model, data_path):
    """
    Evaluate model with proper image loading and preprocessing
    This ensures images are loaded and preprocessed the same way as in training
    """
    results = []

    # Process each class folder
    for class_name in CLASS_NAMES:
        class_folder = Path(data_path) / class_name
        if class_folder.exists():
            print(f"Processing {class_name} images from {class_folder}")
            class_results = predict_folder_images(
                model, class_folder, class_name)
            results.extend(class_results)
            print(f"Found {len(class_results)} {class_name} images")
        else:
            print(f"Warning: Class folder {class_folder} does not exist")

    if not results:
        print(f"No images found in {data_path}")
        return None, None, []

    # Calculate accuracy
    accuracy_metrics = calculate_accuracy_from_results(results)

    if accuracy_metrics:
        # Print results
        print(f"\n{'='*60}")
        print("EVALUATION RESULTS WITH PROPER PREPROCESSING")
        print(f"{'='*60}")
        print(f"Total images processed: {accuracy_metrics['total_samples']}")
        print(
            f"Overall accuracy: {accuracy_metrics['overall_accuracy']:.4f} ({accuracy_metrics['overall_accuracy']*100:.2f}%)")
        print(
            f"Correct predictions: {accuracy_metrics['correct_predictions']}/{accuracy_metrics['total_samples']}")

        print("\nPer-class accuracy:")
        for class_name, acc in accuracy_metrics['class_accuracies'].items():
            class_count = sum(1 for r in results if r.get(
                'true_class') == class_name)
            print(
                f"  {class_name}: {acc:.4f} ({acc*100:.2f}%) - {class_count} images")

        # Get misclassified images
        error_files = []
        for result in results:
            if result['predicted_class'] != result['true_label']:
                error_files.append(result['image_path'])

        return accuracy_metrics['y_true'], accuracy_metrics['y_pred'], error_files

    return None, None, []


# Method 1: Evaluate using DataLoader (original method)
print("="*60)
print("METHOD 1: Using DataLoader (original)")
print("="*60)
labels, preds, error_files = evaluate_model(model, val_loader, val_dataset)
cm = confusion_matrix(labels, preds)
print("Confusion Matrix:")
print(cm)
print("Classification Report:")
print(classification_report(labels, preds, target_names=val_dataset.classes))

# Method 2: Evaluate with proper preprocessing (recommended)
print(f"\n{'='*60}")
print("METHOD 2: Using proper image loading and preprocessing")
print(f"{'='*60}")
labels_v2, preds_v2, error_files_v2 = evaluate_with_proper_preprocessing(
    model, DATA_SET_PATH)

if labels_v2 is not None and preds_v2 is not None:
    cm_v2 = confusion_matrix(labels_v2, preds_v2)
    print("\nConfusion Matrix (Method 2):")
    print(cm_v2)
    print("Classification Report (Method 2):")
    print(classification_report(labels_v2, preds_v2, target_names=CLASS_NAMES))

    # Compare methods
    if len(labels) == len(labels_v2):
        print(f"\nComparison between methods:")
        print(f"Method 1 accuracy: {np.mean(labels == preds):.4f}")
        print(
            f"Method 2 accuracy: {np.mean(np.array(labels_v2) == np.array(preds_v2)):.4f}")

        # Check if predictions differ
        if not np.array_equal(preds, preds_v2):
            diff_count = np.sum(np.array(preds) != np.array(preds_v2))
            print(
                f"Predictions differ on {diff_count} images out of {len(labels)}")
        else:
            print("Both methods produced identical predictions")

    # Use the better method's results for further analysis
    labels, preds, error_files = labels_v2, preds_v2, error_files_v2
    cm = cm_v2

# Print misclassified image paths
print("Misclassified image files:")
for f in error_files:
    # copy the file to here
    print(f)
    shutil.copy2(f, os.path.basename(f))


# Đánh giá độ nhạy, độ đặc hiệu, F1-score
if cm.shape == (2, 2):  # Chỉ áp dụng cho phân loại nhị phân
    TN, FP, FN, TP = cm.ravel()
    sensitivity = TP / (TP + FN) if (TP + FN) > 0 else 0  # Độ nhạy (Recall)
    specificity = TN / (TN + FP) if (TN + FP) > 0 else 0  # Độ đặc hiệu
    f1 = 2 * TP / (2 * TP + FP + FN) if (2 * TP +
                                         FP + FN) > 0 else 0  # F1-score

    print(f"Độ nhạy (Recall): {sensitivity:.4f}")
    print(f"Độ đặc hiệu (Specificity): {specificity:.4f}")
    print(f"F1-Score: {f1:.4f}")
else:
    print("Chỉ số độ nhạy, độ đặc hiệu, F1-score chỉ áp dụng cho phân loại nhị phân.")

# Save confusion matrix as an image
plt.figure(figsize=(6, 5))
sns.heatmap(cm, annot=True, fmt="d", cmap="Blues",
            xticklabels=val_dataset.classes, yticklabels=val_dataset.classes)
plt.xlabel("Predicted")
plt.ylabel("True")
plt.title("Confusion Matrix")
plt.tight_layout()
plt.savefig("confusion_matrix.png")
plt.close()


# Calculate ROC and AUC
labels, probs = get_probabilities(model, val_loader)
fpr, tpr, thresholds = roc_curve(labels, probs)
roc_auc = auc(fpr, tpr)

# Plot ROC curve
plt.figure(figsize=(8, 6))
plt.plot(fpr, tpr, color='darkorange', lw=2,
         label=f'ROC curve (AUC = {roc_auc:.3f})')
plt.plot([0, 1], [0, 1], color='navy', lw=2, linestyle='--', label='Random')
plt.xlim([0.0, 1.0])
plt.ylim([0.0, 1.05])
plt.xlabel('False Positive Rate')
plt.ylabel('True Positive Rate')
plt.title('ROC Curve')
plt.legend(loc="lower right")
plt.savefig('roc_curve.png')
plt.show()

print(thresholds)
print(f"AUC Score: {roc_auc:.3f}")

# Example: Test individual images with proper preprocessing
print(f"\n{'='*60}")
print("INDIVIDUAL IMAGE PREDICTION EXAMPLES")
print(f"{'='*60}")

# Test a few individual images if they exist
test_images = []
for class_name in CLASS_NAMES:
    class_folder = Path(DATA_SET_PATH) / class_name
    if class_folder.exists():
        # Get first image from each class
        for ext in ['.png', '.jpg', '.jpeg']:
            images = list(class_folder.glob(f'*{ext}'))
            if images:
                test_images.append((str(images[0]), class_name))
                break

for image_path, true_class in test_images:
    result = predict_single_image(model, image_path, return_probs=True)
    if result:
        print(f"\nImage: {Path(image_path).name}")
        print(f"True class: {true_class}")
        print(
            f"Predicted: {result['predicted_label']} (confidence: {result['confidence']:.3f})")
        print(
            f"Probabilities: Benign={result['probabilities'][0]:.3f}, Cancer={result['probabilities'][1]:.3f}")

        # Check if prediction is correct
        is_correct = result['predicted_label'] == true_class
        print(f"Prediction: {'✓ CORRECT' if is_correct else '✗ INCORRECT'}")

print(f"\n{'='*60}")
print("TIPS FOR USING THIS CODE:")
print(f"{'='*60}")
print("1. The new functions handle proper image loading and color conversion")
print("2. Use predict_single_image() for individual image predictions")
print("3. Use predict_folder_images() for batch predictions on a folder")
print("4. Use evaluate_with_proper_preprocessing() for accurate evaluation")
print("5. Images are automatically converted from BGR to RGB when needed")
print("6. The code handles various image formats: PNG, JPG, JPEG, BMP, TIFF")<|MERGE_RESOLUTION|>--- conflicted
+++ resolved
@@ -16,14 +16,10 @@
 from utils import DEVICE, CLASS_NAMES
 from utils import load_model, get_val_transforms, model_predict
 
-<<<<<<< HEAD
-# Parameters
-BATCH_SIZE = 1
-DATA_SET_PATH = "data/val"
-MODEL_PATH = "./models/xception_20250929_best.pth"
-=======
+
 def get_args():
-    parser = argparse.ArgumentParser(description='Evaluate a deep learning model')
+    parser = argparse.ArgumentParser(
+        description='Evaluate a deep learning model')
     parser.add_argument('--data-dir', type=str, default="data/val",
                         help='Directory containing the validation data (default: data/val)')
     parser.add_argument('--model-path', type=str, default="./models/xception_20251003_best.pth",
@@ -31,13 +27,14 @@
     parser.add_argument('--batch-size', type=int, default=1,
                         help='Batch size for evaluation (default: 1)')
     parser.add_argument('--model', type=str, default='xception',
-                        choices=['xception', 'resnet50', 'repvgg_a0', 'mobilenetv2_110d'],
+                        choices=['xception', 'resnet50',
+                                 'repvgg_a0', 'mobilenetv2_110d'],
                         help='Model architecture to use (default: xception)')
     return parser.parse_args()
 
+
 # Parse command line arguments
 args = get_args()
->>>>>>> 2f1f55f3
 
 # Data Preparation
 val_transform = get_val_transforms()
