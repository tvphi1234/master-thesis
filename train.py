--- conflicted
+++ resolved
@@ -16,18 +16,6 @@
 from utils import get_train_transforms, get_val_transforms, load_model
 
 
-<<<<<<< HEAD
-# Parameters
-EPOCHS = 100
-BATCH_SIZE = 8
-LEARNING_RATE = 0.0001
-DATA_DIR = "data"
-MODELS_DIR = "pretrained_models/models_x10/2025_11_21_640x640"
-PATIENCE = 7  # Early stopping patience
-
-# Create models directory if it doesn't exist
-os.makedirs(MODELS_DIR, exist_ok=True)
-=======
 def parse_args():
     parser = argparse.ArgumentParser(description='Train a deep learning model')
     parser.add_argument('--data-dir', type=str, default='data',
@@ -40,11 +28,10 @@
                         help='Learning rate for optimizer (default: 0.0001)')
     parser.add_argument('--model', type=str, default='xception',
                         choices=['xception', 'resnet50', 'repvgg_a0', 'repvgg_a1', 'repvgg_a2', 'repvgg_b0', 'repvgg_b1', 'repvgg_b2', 'repvgg_b3',
-                                'mobilenetv2_100', 'mobilenetv2_110d', 'mobilenetv2_120d', 'mobilenetv3_large_100', 'mobilenetv3_small_100'],
+                                 'mobilenetv2_100', 'mobilenetv2_110d', 'mobilenetv2_120d', 'mobilenetv3_large_100', 'mobilenetv3_small_100'],
                         help='Model architecture to use (default: xception)')
     return parser.parse_args()
 
->>>>>>> 2f1f55f3
 
 # Parse command line arguments
 args = parse_args()
@@ -53,7 +40,8 @@
 transform_train = get_train_transforms()
 train_dataset = datasets.ImageFolder(os.path.join(
     args.data_dir, "train"), transform=transform_train)
-train_loader = DataLoader(train_dataset, batch_size=args.batch_size, shuffle=True)
+train_loader = DataLoader(
+    train_dataset, batch_size=args.batch_size, shuffle=True)
 
 
 # validation data loaders
@@ -75,14 +63,13 @@
 scheduler = optim.lr_scheduler.ReduceLROnPlateau(
     optimizer, mode='max', factor=0.5, patience=3, verbose=True)
 
-
-<<<<<<< HEAD
+# Learning rate scheduler
+scheduler = optim.lr_scheduler.ReduceLROnPlateau(
+    optimizer, mode='max', factor=0.5, patience=3, verbose=True)
+
+
 # Training Loop with best and last model saving, early stopping, and plotting
-def train_model(model, train_loader, val_loader, criterion, optimizer, scheduler, epochs, patience=7):
-=======
-# Training Loop with best and last model saving and plotting
-def train_model(model, train_loader, val_loader, criterion, optimizer, epochs, model_save_name):
->>>>>>> 2f1f55f3
+def train_model(model, train_loader, val_loader, criterion, optimizer, scheduler, epochs, model_save_name, patience=7):
     best_val_accuracy = 0.0
     best_train_accuracy = 0.0
     best_model_state = None
@@ -163,7 +150,6 @@
             best_val_accuracy = val_accuracy
             best_train_accuracy = train_accuracy
             best_model_state = model.state_dict().copy()
-<<<<<<< HEAD
             epochs_without_improvement = 0
             print(
                 f"✓ New best model! Validation accuracy: {best_val_accuracy:.4f}")
@@ -201,19 +187,6 @@
             break
 
         print("-" * 60)
-=======
-            torch.save(best_model_state, f"{model_save_name}_best_{epoch+1}.pth")
-            print(
-                f"New best model saved with validation accuracy: {best_val_accuracy:.4f}")
-            # save the new best model
-        elif val_accuracy == best_val_accuracy and train_accuracy > best_train_accuracy:
-            best_val_accuracy = val_accuracy
-            best_train_accuracy = train_accuracy
-            best_model_state = model.state_dict().copy()
-            torch.save(best_model_state, f"{model_save_name}_best_{epoch+1}.pth")
-            print(
-                f"New best model saved with validation accuracy: {best_val_accuracy:.4f} and improved training accuracy: {train_accuracy:.4f}")
->>>>>>> 2f1f55f3
 
     return model, best_model_state, best_val_accuracy, train_accuracies, val_accuracies, train_losses, val_losses
 
@@ -224,8 +197,8 @@
 
 # Train the model
 trained_model, best_model_state, best_accuracy, train_accs, val_accs, train_losses, val_losses = train_model(
-<<<<<<< HEAD
     model, train_loader, val_loader, criterion, optimizer, scheduler, EPOCHS, PATIENCE
+    model, train_loader, val_loader, criterion, optimizer, args.epochs, model_save_name
 )
 
 # get date with format yyyymmdd
@@ -235,23 +208,10 @@
 # Save the models in the models directory
 last_model_path = os.path.join(MODELS_DIR, f"{model_save_name}_last.pth")
 best_model_path = os.path.join(MODELS_DIR, f"{model_save_name}_best.pth")
-=======
-    model, train_loader, val_loader, criterion, optimizer, args.epochs, model_save_name
-)
-
-# Save the models
-torch.save(trained_model.state_dict(), f"{model_save_name}_last.pth")
-print(f"Last model saved as {model_save_name}_last.pth")
-
-torch.save(best_model_state, f"{model_save_name}_best.pth")
-print(
-    f"Best model saved as {model_save_name}_best.pth with accuracy: {best_accuracy:.4f}")
->>>>>>> 2f1f55f3
 
 torch.save(trained_model.state_dict(), last_model_path)
 print(f"Last model saved as {last_model_path}")
 
-<<<<<<< HEAD
 torch.save(best_model_state, best_model_path)
 print(
     f"Best model saved as {best_model_path} with accuracy: {best_accuracy:.4f}")
@@ -328,19 +288,10 @@
         f"Training plot: {os.path.join(MODELS_DIR, f'{model_save_name}_training_progress.png')}\n")
     f.write("\n")
     f.write("Detailed Metrics:\n")
-=======
-# logging to a file
-with open(f"{model_save_name}_log.txt", "w") as f:
-    f.write(f"Training completed for {args.epochs} epochs\n")
-    f.write(f"Last model: {model_save_name}_last.pth\n")
-    f.write(
-        f"Best model: {model_save_name}_best.pth with accuracy: {best_accuracy:.4f}\n")
->>>>>>> 2f1f55f3
     f.write(f"train_accuracies: {train_accs}\n")
     f.write(f"val_accuracies: {val_accs}\n")
     f.write(f"train_losses: {train_losses}\n")
     f.write(f"val_losses: {val_losses}\n")
-<<<<<<< HEAD
 
 print(f"Training log saved to {log_path}")
 
@@ -353,7 +304,4 @@
 print(f"  - Best model: {model_save_name}_best.pth")
 print(f"  - Last model: {model_save_name}_last.pth")
 print(f"Training log: {log_path}")
-print("=" * 60)
-=======
-print(f"Training log saved to {model_save_name}_log.txt")
->>>>>>> 2f1f55f3
+print("=" * 60)